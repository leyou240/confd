package template

import (
	"encoding/base64"
	"encoding/json"
	"errors"
	"fmt"
	"net"
	"os"
	"path"
	"sort"
	"strings"
	"time"

	"github.com/kelseyhightower/memkv"
)

func newFuncMap() map[string]interface{} {
	m := make(map[string]interface{})
	m["base"] = path.Base
	m["split"] = strings.Split
	m["json"] = UnmarshalJsonObject
	m["jsonArray"] = UnmarshalJsonArray
	m["dir"] = path.Dir
	m["map"] = CreateMap
	m["getenv"] = Getenv
	m["join"] = strings.Join
	m["datetime"] = time.Now
	m["toUpper"] = strings.ToUpper
	m["toLower"] = strings.ToLower
	m["contains"] = strings.Contains
	m["replace"] = strings.Replace
	m["trimSuffix"] = strings.TrimSuffix
	m["lookupIP"] = LookupIP
	m["lookupSRV"] = LookupSRV
	m["fileExists"] = isFileExist
<<<<<<< HEAD
	m["base64Encode"] = Base64Encode
	m["base64Decode"] = Base64Decode
=======
	m["reverse"] = Reverse
	m["sortByLength"] = SortByLength
	m["sortKVByLength"] = SortKVByLength
>>>>>>> d552c35d
	return m
}

func addFuncs(out, in map[string]interface{}) {
	for name, fn := range in {
		out[name] = fn
	}
}

type byLengthKV []memkv.KVPair

func (s byLengthKV) Len() int {
	return len(s)
}

func (s byLengthKV) Swap(i, j int) {
	s[i], s[j] = s[j], s[i]
}

func (s byLengthKV) Less(i, j int) bool {
	return len(s[i].Key) < len(s[j].Key)
}

func SortKVByLength(values []memkv.KVPair) []memkv.KVPair {
	sort.Sort(byLengthKV(values))
	return values
}

type byLength []string

func (s byLength) Len() int {
	return len(s)
}
func (s byLength) Swap(i, j int) {
	s[i], s[j] = s[j], s[i]
}
func (s byLength) Less(i, j int) bool {
	return len(s[i]) < len(s[j])
}

func SortByLength(values []string) []string {
	sort.Sort(byLength(values))
	return values
}

//Reverse returns the array in reversed order
//works with []string and []KVPair
func Reverse(values interface{}) interface{} {
	switch values.(type) {
	case []string:
		v := values.([]string)
		for left, right := 0, len(v)-1; left < right; left, right = left+1, right-1 {
			v[left], v[right] = v[right], v[left]
		}
	case []memkv.KVPair:
		v := values.([]memkv.KVPair)
		for left, right := 0, len(v)-1; left < right; left, right = left+1, right-1 {
			v[left], v[right] = v[right], v[left]
		}
	}
	return values
}

// Getenv retrieves the value of the environment variable named by the key.
// It returns the value, which will the default value if the variable is not present.
// If no default value was given - returns "".
func Getenv(key string, v ...string) string {
	defaultValue := ""
	if len(v) > 0 {
		defaultValue = v[0]
	}

	value := os.Getenv(key)
	if value == "" {
		return defaultValue
	}
	return value
}

// CreateMap creates a key-value map of string -> interface{}
// The i'th is the key and the i+1 is the value
func CreateMap(values ...interface{}) (map[string]interface{}, error) {
	if len(values)%2 != 0 {
		return nil, errors.New("invalid map call")
	}
	dict := make(map[string]interface{}, len(values)/2)
	for i := 0; i < len(values); i += 2 {
		key, ok := values[i].(string)
		if !ok {
			return nil, errors.New("map keys must be strings")
		}
		dict[key] = values[i+1]
	}
	return dict, nil
}

func UnmarshalJsonObject(data string) (map[string]interface{}, error) {
	var ret map[string]interface{}
	err := json.Unmarshal([]byte(data), &ret)
	return ret, err
}

func UnmarshalJsonArray(data string) ([]interface{}, error) {
	var ret []interface{}
	err := json.Unmarshal([]byte(data), &ret)
	return ret, err
}

func LookupIP(data string) []string {
	ips, err := net.LookupIP(data)
	if err != nil {
		return nil
	}
	// "Cast" IPs into strings and sort the array
	ipStrings := make([]string, len(ips))

	for i, ip := range ips {
		ipStrings[i] = ip.String()
	}
	sort.Strings(ipStrings)
	return ipStrings
}

type sortSRV []*net.SRV

func (s sortSRV) Len() int {
	return len(s)
}

func (s sortSRV) Swap(i, j int) {
	s[i], s[j] = s[j], s[i]
}

func (s sortSRV) Less(i, j int) bool {
	str1 := fmt.Sprintf("%s%d%d%d", s[i].Target, s[i].Port, s[i].Priority, s[i].Weight)
	str2 := fmt.Sprintf("%s%d%d%d", s[j].Target, s[j].Port, s[j].Priority, s[j].Weight)
	return str1 < str2
}

func LookupSRV(service, proto, name string) []*net.SRV {
	_, addrs, err := net.LookupSRV(service, proto, name)
	if err != nil {
		return []*net.SRV{}
	}
	sort.Sort(sortSRV(addrs))
	return addrs
}

func Base64Encode(data string) string {
	return base64.StdEncoding.EncodeToString([]byte(data))
}

func Base64Decode(data string) (string, error) {
	s, err := base64.StdEncoding.DecodeString(data)
	return string(s), err
}<|MERGE_RESOLUTION|>--- conflicted
+++ resolved
@@ -34,14 +34,11 @@
 	m["lookupIP"] = LookupIP
 	m["lookupSRV"] = LookupSRV
 	m["fileExists"] = isFileExist
-<<<<<<< HEAD
 	m["base64Encode"] = Base64Encode
 	m["base64Decode"] = Base64Decode
-=======
 	m["reverse"] = Reverse
 	m["sortByLength"] = SortByLength
 	m["sortKVByLength"] = SortKVByLength
->>>>>>> d552c35d
 	return m
 }
 
